--- conflicted
+++ resolved
@@ -3,12 +3,7 @@
   // solc: "solc",                                         // Solc command to run
   // solc_args: [],                                        // Extra solc args
   build_dir: process.env['SADDLE_BUILD'] || ".build",      // Directory to place built contracts
-<<<<<<< HEAD
-  // contracts: "contracts/*.sol",
-  contracts: process.env['SADDLE_CONTRACTS'] || "{contracts,tests/contracts}/*.sol",   // Glob to match contract files
-=======
   contracts: process.env['SADDLE_CONTRACTS'] || "contracts/*.sol tests/contracts/*.sol",  // Glob to match contract files
->>>>>>> 553886bd
   tests: ['**/tests/*Test.js'],                         // Glob to match test files
   networks: {                                           // Define configuration for each network
     development: {
