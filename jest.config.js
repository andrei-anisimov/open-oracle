--- conflicted
+++ resolved
@@ -132,11 +132,7 @@
   testEnvironment: "node",
 
   // Timeout of a test in milliseconds, default timeout is 5000 ms.
-<<<<<<< HEAD
-  testTimeout: 6000,
-=======
   testTimeout: 10000,
->>>>>>> 553886bd
 
   // Options that will be passed to the testEnvironment
   // testEnvironmentOptions: {},
