--- conflicted
+++ resolved
@@ -57,11 +57,7 @@
         ),
         signers[i].privateKey
       );
-<<<<<<< HEAD
-      for (let { message, signature, signatory } of signed) {
-=======
       for (let { message, signature } of signed) {
->>>>>>> 21ab7054
         messages.push(message);
         signatures.push(signature);
       }
@@ -340,16 +336,10 @@
       ).rejects.toRevert();
     });
 
-<<<<<<< HEAD
-    it('posting from non-source should not change median', async () => {
-      const post1 = await postPrices(
-        timestamp,
-=======
     it('posting from non-source should not change median or emit event', async () => {
       // set some baseline numbers
       await postPrices(
-        now - 2,
->>>>>>> 21ab7054
+        timestamp,
         [
           [['ETH', 100]], //anchor
           [['ETH', 100]],
@@ -363,7 +353,7 @@
       );
 
       const post1 = await postPrices(
-        now - 1,
+        timestamp + 1,
         [[['ETH', 95]]],
         ['ETH'],
         [...nonSources]
