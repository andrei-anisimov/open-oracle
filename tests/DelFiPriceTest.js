--- conflicted
+++ resolved
@@ -353,11 +353,7 @@
       await send(proxyPriceOracle, 'setUnderlyingPrice', [ctokens.cWbtcAddress, 9900e6], {
         gas: 43000
       });
-<<<<<<< HEAD
-      const post1 = await postPrices(
-=======
       await postPrices(
->>>>>>> 553886bd
         timestamp,
         [
           [['ETH', 510], ['BTC', 11000]],
